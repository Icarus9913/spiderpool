--- conflicted
+++ resolved
@@ -14,10 +14,6 @@
 echo "all images: $IMAGE_LIST"
 
 #=================================
-<<<<<<< HEAD
-
-=======
->>>>>>> 6c1b011e
 for image in $IMAGE_LIST ; do
     PREFIX_IMAGE=$(echo $image | awk -F ':' '{print $1}')
     SUFFIX_IMAGE=$(echo $image | awk -F ':' '{print $2}')
