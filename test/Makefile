include ../Makefile.defs
include Makefile.defs


#============ kind-e2e ====================

.PHONY: all
all: usage

.PHONY: e2e
e2e:  kind-init e2e-test


.PHONY: kind-init
kind-init: check_env prepare
	@echo -e "\033[35m [Step 3] Init kind for the cluster: $(E2E_CLUSTER_NAME) \033[0m"
	@ make setup_kind
	@echo -e "\033[35m [Step 4] Install The CNI-Plugins: $(CNI_PACKAGE_VERSION)  \033[0m"
	$(QUIET) bash scripts/cni-install.sh $(E2E_CLUSTER_NAME) $(DOWNLOAD_DIR)
ifeq ($(INSTALL_SPIDER),true)
	@echo -e "\033[35m [Step 5] Install Default CNI: Macvlan + Spiderpool \033[0m"
	@ make setup_spiderpool
else
	@echo -e "\033[35m [Step 5] Install Default CNI: Macvlan + Whereabouts \033[0m"
	$(QUIET) IMAGE_WHEREABOUTS=$(IMAGE_WHEREABOUTS_NAME) \
			scripts/install-whereabouts.sh $(E2E_CLUSTER_NAME) $(E2E_KUBECONFIG)
endif
ifeq ($(INSTALL_MULTUS),true)
	@echo -e "\033[35m [Step 6] Install Multus \033[0m"
	@ IMAGE_MULTUS=$(IMAGE_MULTUS_NAME) \
		INSTALL_SPIDER=$(INSTALL_SPIDER) \
		TEST_IMAGE=$(TEST_IMAGE_NAME) \
		E2E_IP_FAMILY=$(E2E_IP_FAMILY) \
		MULTUS_CNI_NAMESPACE=$(MULTUS_CNI_NAMESPACE) \
		MULTUS_ADDITIONAL_CNI_NAME=$(MULTUS_ADDITIONAL_CNI_NAME) \
		MULTUS_DEFAULT_CNI_NAME=$(MULTUS_DEFAULT_CNI_NAME) \
		CLUSTER_PATH=$(CLUSTER_DIR)/$(E2E_CLUSTER_NAME) \
		K8S_IPV4_SERVICE_CIDR=$(K8S_IPV4_SERVICE_CIDR) \
		K8S_IPV6_SERVICE_CIDR=$(K8S_IPV6_SERVICE_CIDR) \
		E2E_BRIDGE_V4_CIDR=$(E2E_BRIDGE_V4_CIDR) \
		E2E_BRIDGE_V6_CIDR=$(E2E_BRIDGE_V6_CIDR) \
		E2E_BRIDGE_V4_GW=$(E2E_BRIDGE_V4_GW) \
		E2E_BRIDGE_V6_GW=$(E2E_BRIDGE_V6_GW) \
		INSTALL_BRIDGE_CNI_FOR_SERVICE=true  \
		scripts/install-multus.sh $(E2E_CLUSTER_NAME) $(E2E_KUBECONFIG)
endif
	-$(QUIET) kubectl --kubeconfig $(E2E_KUBECONFIG) delete namespace local-path-storage --force --timeout=10s  &>/dev/null
	- DNS_POD_LIST=` kubectl --kubeconfig $(E2E_KUBECONFIG) get pods --no-headers  -n kube-system --selector k8s-app=kube-dns --output jsonpath={.items[*].metadata.name} ` ; \
 		for POD in $${DNS_POD_LIST} ; do \
 			echo "restart coredns pod $${POD} " ; \
 			kubectl --kubeconfig $(E2E_KUBECONFIG) delete pod $${POD} -n kube-system --force --timeout=10s ; \
 		done
	@ echo "wait for the cluster ready" ; \
		TEST_IMAGE=$(TEST_IMAGE_NAME) \
		MULTUS_CNI_NAMESPACE=$(MULTUS_CNI_NAMESPACE) \
		MULTUS_ADDITIONAL_CNI_NAME=$(MULTUS_ADDITIONAL_CNI_NAME) \
		MULTUS_DEFAULT_CNI_NAME=$(MULTUS_DEFAULT_CNI_NAME) \
		scripts/installTestPod.sh $(E2E_KUBECONFIG)
	@echo ""
	@echo "-----------------------------------------------------------------------------------------------------"
	@echo "       ip family: $(E2E_IP_FAMILY)"
	@echo "       install spiderpool: $(INSTALL_SPIDER)"
	@echo "       multus default CNI: $(MULTUS_CNI_NAMESPACE)/$(MULTUS_DEFAULT_CNI_NAME) "
	@echo "       multus addon CNI: $(MULTUS_CNI_NAMESPACE)/$(MULTUS_ADDITIONAL_CNI_NAME) "
	@echo ""
	@echo -e "    succeeded to setup cluster $(E2E_CLUSTER_NAME) "
	@echo -e "    you could use following command to access the cluster "
	@echo -e ""
	@echo -e "         export KUBECONFIG=$(E2E_KUBECONFIG) "
	@echo -e "         kubectl get nodes "
	@echo ""
	@echo "-----------------------------------------------------------------------------------------------------"
	@echo ""


.PHONY: setup_kind
setup_kind:
	@ if [ "$(E2E_IP_FAMILY)" != "ipv4" ] ; then sysctl -w net.ipv6.conf.all.disable_ipv6=0 ; fi
	-@ kind delete cluster --name $(E2E_CLUSTER_NAME) &>/dev/null
	-@ rm -rf $(CLUSTER_DIR)/$(E2E_CLUSTER_NAME)
	- sysctl -w fs.inotify.max_user_watches=524288 || true
	- sysctl -w fs.inotify.max_user_instances=512 || true
	$(QUIET) mkdir -p -v $(CLUSTER_DIR)/$(E2E_CLUSTER_NAME)
	$(QUIET) kube_proxy_mode=$(E2E_KUBE_PROXY_MODE) ip_family=$(E2E_IP_FAMILY) \
			 kind_image_tag=$(E2E_KIND_IMAGE_TAG) \
			 disable_default_cni=$(E2E_DISABLE_DEFAULT_CNI) \
			 K8S_IPV4_SERVICE_CIDR=$(K8S_IPV4_SERVICE_CIDR) \
			 K8S_IPV6_SERVICE_CIDR=$(K8S_IPV6_SERVICE_CIDR) \
			 p2ctl -t $(ROOT_DIR)/test/yamls/kind-config.tmpl > $(CLUSTER_DIR)/$(E2E_CLUSTER_NAME)/kind-config.yaml
	$(QUIET) cat $(CLUSTER_DIR)/$(E2E_CLUSTER_NAME)/kind-config.yaml
	$(QUIET) kind create cluster \
		--config $(CLUSTER_DIR)/$(E2E_CLUSTER_NAME)/kind-config.yaml \
		--name $(E2E_CLUSTER_NAME) --kubeconfig $(E2E_KUBECONFIG)
<<<<<<< HEAD
	# for old K8S version
	- kubectl --kubeconfig $(E2E_KUBECONFIG) taint nodes --all node-role.kubernetes.io/master- || true
	- kubectl --kubeconfig $(E2E_KUBECONFIG) taint nodes --all node-role.kubernetes.io/control-plane- || true
=======
	- kubectl --kubeconfig $(E2E_KUBECONFIG) taint nodes --all node-role.kubernetes.io/control-plane- node-role.kubernetes.io/master-
>>>>>>> 5a650f4c
	@ NODE_LIST=` docker ps | egrep " kindest/node.* $(E2E_CLUSTER_NAME)-(control|worker)" | awk '{print $$NF }' | tr '\n' ' ' ` ; \
		[ -n "$$NODE_LIST" ] || { echo "error, failed to find any kind nodes, please setup kind cluster $(E2E_CLUSTER_NAME) first" ; exit 1 ; } ; \
		echo "find cluster node: $${NODE_LIST}" ; \
		for NODE in  $${NODE_LIST} ; do \
		  echo "create macvlan interface for node $$NODE " ; \
		  docker cp scripts/makeNodeMacvlan.sh $${NODE}:/home/makeNodeMacvlan.sh ; \
		  docker exec $${NODE} chmod +x /home/makeNodeMacvlan.sh ; \
		  docker exec $${NODE}  /home/makeNodeMacvlan.sh ; \
        done ; \
        for ((N=0;N<=30;N++)); do \
        	sleep 1 ; \
        	kubectl get node --kubeconfig $(E2E_KUBECONFIG) &>/dev/null && break ; \
        	echo "wait for node ready" ; \
        done ; \
        kubectl get node --kubeconfig $(E2E_KUBECONFIG) &>/dev/null || { echo "error, cluster is not ready" ; exit 1 ; }
	echo "show kubernetes node image " && docker ps



.PHONY: setup_spiderpool
setup_spiderpool:
	@echo "Load Image $(TEST_IMAGE_TAG) to kind..." ; \
		for i in $(SPIDERPOOL_IMAGES); do \
			kind load docker-image $${i}:$(TEST_IMAGE_TAG) --name $(E2E_CLUSTER_NAME);	\
		done; \
		if [ "$(USE_TLS_METHOD)" == "certmanager" ] ; then \
			echo "USE_TLS_METHOD $(USE_TLS_METHOD) " ; \
			$(QUIET) IMAGE_CERT_MANAGER="$(IMAGE_CERT_MANAGER_NAME)" scripts/install-cert-manager.sh "$(E2E_CLUSTER_NAME)" "$(CERT_MANAGER_ISSUER_NAME)" ; \
			HELM_OPTION="--set spiderpoolController.tls.certmanager.issuerName=$(CERT_MANAGER_ISSUER_NAME) --set spiderpoolController.tls.method=certmanager" ; \
		elif [ "$(USE_TLS_METHOD)" == "provided" ] ; then \
			echo "USE_TLS_METHOD $(USE_TLS_METHOD) " ; \
			$(ROOT_DIR)/tools/cert/generateCert.sh "$(CLUSTER_DIR)/$(E2E_CLUSTER_NAME)/tls" ; \
			CA=`cat $(CLUSTER_DIR)/$(E2E_CLUSTER_NAME)/tls/ca.crt  | base64 -w0 | tr -d '\n' ` ; \
			SERVER_CERT=` cat $(CLUSTER_DIR)/$(E2E_CLUSTER_NAME)/tls/server.crt | base64 -w0 | tr -d '\n' ` ; \
			SERVER_KEY=` cat $(CLUSTER_DIR)/$(E2E_CLUSTER_NAME)/tls/server.key | base64 -w0 | tr -d '\n' ` ; \
			HELM_OPTION="--set spiderpoolController.tls.provided.tlsCert=\"$${SERVER_CERT}\" --set spiderpoolController.tls.provided.tlsKey=\"$${SERVER_KEY}\" --set spiderpoolController.tls.provided.tlsCa=\"$${CA}\" --set spiderpoolController.tls.method=provided" ; \
		else \
			echo "unknown USE_TLS_METHOD $(USE_TLS_METHOD) " ; \
			exit 1 ; \
		fi ; \
		HELM_OPTION+=" --set spiderpoolAgent.debug.logLevel=debug --set spiderpoolController.debug.logLevel=debug  " ; \
		if [ "$(E2E_IP_FAMILY)" == "ipv4" ] ; then \
			ipv4_subnet=$$(docker network inspect kind -f {{\(index\ $$.IPAM.Config\ 0\).Subnet}}) ; \
			ipv4_prefix=$$(echo $${ipv4_subnet} | awk '{split($$0,a,".");printf "%s.%s",a[1],a[2]}'); \
			ipv4_ip_range=$${ipv4_prefix}.40.2-$${ipv4_prefix}.40.254 ; \
			HELM_OPTION+=" --set clusterDefaultPool.installIPv4IPPool=true --set clusterDefaultPool.installIPv6IPPool=false" ; \
			HELM_OPTION+=" --set clusterDefaultPool.ipv4IPPoolName=default-v4-ippool" ; \
			HELM_OPTION+=" --set clusterDefaultPool.ipv4Subnet=$${ipv4_subnet}" ; \
			HELM_OPTION+=" --set clusterDefaultPool.ipv4IPRanges={$${ipv4_ip_range}}" ; \
			HELM_OPTION+=" --set feature.enableIPv4=true --set feature.enableIPv6=false" ; \
		elif [ "$(E2E_IP_FAMILY)" == "ipv6" ] ; then \
			ipv6_subnet=$$(docker network inspect kind -f {{\(index\ $$.IPAM.Config\ 1\).Subnet}}) ; \
			ipv6_ip_range=$${ipv6_subnet%::*}:f::2-$${ipv6_subnet%::*}:f::fe ; \
			HELM_OPTION+=" --set clusterDefaultPool.installIPv4IPPool=false --set clusterDefaultPool.installIPv6IPPool=true" ; \
			HELM_OPTION+=" --set clusterDefaultPool.ipv6IPPoolName=default-v6-ippool" ; \
			HELM_OPTION+=" --set clusterDefaultPool.ipv6Subnet=$${ipv6_subnet}" ; \
			HELM_OPTION+=" --set clusterDefaultPool.ipv6IPRanges={$${ipv6_ip_range}}" ; \
			HELM_OPTION+=" --set feature.enableIPv4=false --set feature.enableIPv6=true" ; \
		else \
			ipv4_subnet=$$(docker network inspect kind -f {{\(index\ $$.IPAM.Config\ 0\).Subnet}}) ; \
			ipv6_subnet=$$(docker network inspect kind -f {{\(index\ $$.IPAM.Config\ 1\).Subnet}}) ; \
			ipv4_prefix=$$(echo $${ipv4_subnet} | awk '{split($$0,a,".");printf "%s.%s",a[1],a[2]}') ; \
			ipv4_ip_range=$${ipv4_prefix}.40.2-$${ipv4_prefix}.40.254 ; \
			ipv6_ip_range=$${ipv6_subnet%::*}:f::2-$${ipv6_subnet%::*}:f::fe ; \
			HELM_OPTION+=" --set clusterDefaultPool.installIPv4IPPool=true --set clusterDefaultPool.installIPv6IPPool=true" ; \
			HELM_OPTION+=" --set clusterDefaultPool.ipv4IPPoolName=default-v4-ippool --set clusterDefaultPool.ipv6IPPoolName=default-v6-ippool" ; \
			HELM_OPTION+=" --set clusterDefaultPool.ipv4Subnet=$${ipv4_subnet} --set clusterDefaultPool.ipv6Subnet=$${ipv6_subnet}" ; \
			HELM_OPTION+=" --set clusterDefaultPool.ipv4IPRanges={$${ipv4_ip_range}} --set clusterDefaultPool.ipv6IPRanges={$${ipv6_ip_range}}" ; \
			HELM_OPTION+=" --set feature.enableIPv4=true --set feature.enableIPv6=true" ; \
		fi ; \
		if [ -n "$(PYROSCOPE_LOCAL_PORT)" ] ; then \
        			docker stop $(PYROSCOPE_CONTAINER_NAME) &>/dev/null || true ; \
        			docker rm $(PYROSCOPE_CONTAINER_NAME) &>/dev/null || true ; \
        			ServerAddress=$$(docker network inspect kind -f {{\(index\ $$.IPAM.Config\ 0\).Gateway}}) ; \
        			echo "setup pyroscope on $${ServerAddress}:$(PYROSCOPE_LOCAL_PORT)" ; \
        			docker run -d --name $(PYROSCOPE_CONTAINER_NAME) -p $(PYROSCOPE_LOCAL_PORT):4040 $(IMAGE_PYROSCOPE_NAME) server ; \
        			echo "set env to spiderpool " ; \
        			HELM_OPTION+=" --set spiderpoolController.extraEnv[0].name=SPIDERPOOL_PYROSCOPE_PUSH_SERVER_ADDRESS  --set spiderpoolController.extraEnv[0].value=http://$${ServerAddress}:$(PYROSCOPE_LOCAL_PORT) " ; \
        			HELM_OPTION+=" --set spiderpoolAgent.extraEnv[0].name=SPIDERPOOL_PYROSCOPE_PUSH_SERVER_ADDRESS  --set spiderpoolAgent.extraEnv[0].value=http://$${ServerAddress}:$(PYROSCOPE_LOCAL_PORT) " ; \
        			echo "finish setuping pyroscope " ; \
          	 	fi ; \
		HELM_OPTION+=" --set spiderpoolController.replicas=2 " ; \
		echo "setup spiderpool with image $(SPIDERPOOL_AGENT_IMAGE_NAME):$(TEST_IMAGE_TAG) and $(SPIDERPOOL_CONTROLLER_IMAGE_NAME):$(TEST_IMAGE_TAG) " ; \
		helm install $(RELEASE_NAME) $(ROOT_DIR)/charts/spiderpool --wait --debug \
			-n $(RELEASE_NAMESPACE) $${HELM_OPTION} \
			--set spiderpoolAgent.image.registry="" \
			--set spiderpoolAgent.image.repository=$(SPIDERPOOL_AGENT_IMAGE_NAME) \
			--set spiderpoolAgent.image.tag=$(TEST_IMAGE_TAG) \
			--set spiderpoolController.image.registry="" \
			--set spiderpoolController.image.repository=$(SPIDERPOOL_CONTROLLER_IMAGE_NAME) \
			--set spiderpoolController.image.tag=$(TEST_IMAGE_TAG) \
			--kubeconfig $(E2E_KUBECONFIG)

.PHONY: clean
clean:
	@rm -rf $(CLUSTER_DIR)
	-@  kind get clusters | xargs -n1  kind delete cluster --name
	-@ docker stop $(PYROSCOPE_CONTAINER_NAME) &>/dev/null
	-@ docker rm $(PYROSCOPE_CONTAINER_NAME) &>/dev/null

.PHONY: check_env
check_env:
	$(QUIET) [ -n "$(E2E_CLUSTER_NAME)" ] || { echo "error, miss E2E_CLUSTER_NAME " ; false ; }
	$(QUIET) ( [ "$(E2E_IP_FAMILY)" == "ipv4" ] || [ "$(E2E_IP_FAMILY)" == "ipv6" ]  || [ "$(E2E_IP_FAMILY)" == "dual" ] ) \
			|| { echo "error, E2E_IP_FAMILY=$(E2E_IP_FAMILY) must be ipv4/ipv6/dual" ;  exit 1 ; }


.PHONY: prepare
prepare:
	@echo -e "\033[35m [Step 2] Check The Tools For Ready: \033[0m"
	$(QUEIT) JUST_CLI_CHECK=true scripts/install-tools.sh
	$(QUEIT) mkdir -p $(DOWNLOAD_DIR)
	$(QUEIT) IMAGE_LIST="" ; \
		 [ "$(USE_TLS_METHOD)" == "certmanager" ] && IMAGE_LIST+=" $(IMAGE_CERT_MANAGER_NAME) " ; \
		 [ -n "$(PYROSCOPE_LOCAL_PORT)" ] && IMAGE_LIST+=" $(IMAGE_PYROSCOPE_NAME) " ; \
		 IMAGE_LIST+=" $(IMAGE_MULTUS_NAME) " ; \
		 IMAGE_LIST+=" $(IMAGE_WHEREABOUTS_NAME) " ; \
		 IMAGE_LIST+=" $(TEST_IMAGE_NAME) " ; \
		 ARCH=$(ARCH) IMAGE_LIST="$${IMAGE_LIST}" \
		 	CNI_PACKAGE_VERSION=$(CNI_PACKAGE_VERSION)  scripts/prepare.sh $(DOWNLOAD_DIR)

#============ e2e ====================
.PHONY: e2e_test
e2e_test:
	@echo -e "\033[35m Run e2e test on the cluster $(E2E_CLUSTER_NAME) \033[0m "
	@ echo -e "\033[35m [E2E] Run E2E with ginkgo label=$(E2E_GINKGO_LABELS) , timeout=$(E2E_TIMEOUT) GINKGO_OPTION=$(GINKGO_OPTION) \033[0m"
	@  NODE_LIST=` docker ps | egrep " kindest/node.* $(E2E_CLUSTER_NAME)-(control|worker)" | awk '{print $$NF }' ` ; \
		[ -n "$$NODE_LIST" ] || { echo "error, failed to find any kind nodes, please setup kind cluster $(E2E_CLUSTER_NAME) first" ; exit 1 ; } ; \
		NODE_LIST=` echo "$${NODE_LIST}" | tr -d ' ' | tr '\n' ',' ` ; \
		NODE_LIST=$${NODE_LIST%%,} ; \
		echo "find cluster node: $${NODE_LIST}" ; \
		export E2E_KIND_CLUSTER_NODE_LIST="$${NODE_LIST}" ; \
		export E2E_CLUSTER_NAME=$(E2E_CLUSTER_NAME) ; \
		if [ "$(E2E_IP_FAMILY)" == "ipv4" ] ; then \
			export E2E_IPV4_ENABLED=true ; export E2E_IPV6_ENABLED=false ; \
		elif [ "$(E2E_IP_FAMILY)" == "ipv6" ] ; then \
			export E2E_IPV4_ENABLED=false ; export E2E_IPV6_ENABLED=true ; \
		else \
			export E2E_IPV4_ENABLED=true ; export E2E_IPV6_ENABLED=true ; \
		fi ; \
		export E2E_KUBECONFIG_PATH=$(E2E_KUBECONFIG) ; [ -f "$(E2E_KUBECONFIG)" ] || { echo "error, does not exist KUBECONFIG $(E2E_KUBECONFIG)" ; exit 1 ; } ; \
		if [ "$(INSTALL_MULTUS)" == "true" ] ; then export E2E_MULTUS_CNI_ENABLED=true ; else  export E2E_MULTUS_CNI_ENABLED=false ; fi ; \
		if [ "$(INSTALL_SPIDER)" != "true" ] ; then \
			export E2E_WHEREABOUT_IPAM_ENABLED=true ; \
			export E2E_SPIDERPOOL_IPAM_ENABLED=false ; \
		else \
			export E2E_WHEREABOUT_IPAM_ENABLED=false ; \
			export E2E_SPIDERPOOL_IPAM_ENABLED=true ; \
		fi ; \
		export E2E_Multus_DefaultCni="kube-system/$(MULTUS_DEFAULT_CNI_NAME)" ; \
		export E2E_Multus_AdditionalCni="kube-system/$(MULTUS_ADDITIONAL_CNI_NAME)" ; \
		rm -f $(E2E_LOG_FILE) || true ; \
		echo "=========== before test `date` ===========" >> $(E2E_LOG_FILE) ; \
		./scripts/debugEnv.sh $(E2E_KUBECONFIG) "gops" "$(E2E_LOG_FILE)" ; \
		RESULT=0 ; \
		$(ROOT_DIR)/tools/scripts/ginkgo.sh \
			--race --timeout=$(E2E_TIMEOUT) --output-interceptor-mode=none \
			--json-report e2ereport.json --output-dir $(ROOT_DIR) --procs $(E2E_GINKGO_PROCS) \
			--label-filter="$(E2E_GINKGO_LABELS)" -randomize-suites -randomize-all  -vv --fail-fast  $(GINKGO_OPTION) \
			-r e2e/*  || RESULT=1  ; \
		echo "=========== after test `date` ===========" >> $(E2E_LOG_FILE) ; \
		./scripts/debugEnv.sh $(E2E_KUBECONFIG) "gops" "$(E2E_LOG_FILE)" ; \
		KIND_CLUSTER_NAME=$(E2E_CLUSTER_NAME) ./scripts/debugEnv.sh $(E2E_KUBECONFIG) "detail" "$(E2E_LOG_FILE)" ; \
		./scripts/debugEnv.sh $(E2E_KUBECONFIG) "longlock" "$(E2E_LOG_FILE)" || { echo "error, found long lock !!!" ; RESULT=1 ; } ; \
		./scripts/debugEnv.sh $(E2E_KUBECONFIG) "datarace" "$(E2E_LOG_FILE)" || { echo "error, found data race !!!" ; RESULT=1 ; } ; \
		if (($${RESULT} != 0)) ; then \
		   echo "failed to run e2e test"  ; \
		   exit 1 ; \
		fi ; \
		echo "" ; \
		echo "============================================" ; \
		echo "succeeded to run all test" ; \
		echo "output report to e2ereport.json" ; \
		echo "output env log to $(E2E_LOG_FILE) "



.PHONY: usage
usage:
	@echo "usage:"
	@echo -e "  \033[35m make prepare \033[0m:       --- Check some required tools is exist like docker/helm.etc and download cni-plugins"
	@echo -e "  \033[35m make init \033[0m:          --- Setup a kind cluster, Such as: kind-init E2E_CLUSTER_NAME=spider,More config refer to Makefile.defs(e2e-kind-config)"
	@echo -e "  \033[35m make e2e-test \033[0m:      --- Ginkgo test,Such as: make e2e-test, More config refer to Makefile.defs(e2e-kind-config)"
	@echo -e "  \033[35m make clean \033[0m:    --- Clean kind cluster and some config file, Such as: make clean E2E_CLUSTER_NAME=spider"
	@echo -e "  \033[35m make e2e \033[0m:           --- prepare -> kind-init -> e2e-test "<|MERGE_RESOLUTION|>--- conflicted
+++ resolved
@@ -91,13 +91,8 @@
 	$(QUIET) kind create cluster \
 		--config $(CLUSTER_DIR)/$(E2E_CLUSTER_NAME)/kind-config.yaml \
 		--name $(E2E_CLUSTER_NAME) --kubeconfig $(E2E_KUBECONFIG)
-<<<<<<< HEAD
-	# for old K8S version
 	- kubectl --kubeconfig $(E2E_KUBECONFIG) taint nodes --all node-role.kubernetes.io/master- || true
 	- kubectl --kubeconfig $(E2E_KUBECONFIG) taint nodes --all node-role.kubernetes.io/control-plane- || true
-=======
-	- kubectl --kubeconfig $(E2E_KUBECONFIG) taint nodes --all node-role.kubernetes.io/control-plane- node-role.kubernetes.io/master-
->>>>>>> 5a650f4c
 	@ NODE_LIST=` docker ps | egrep " kindest/node.* $(E2E_CLUSTER_NAME)-(control|worker)" | awk '{print $$NF }' | tr '\n' ' ' ` ; \
 		[ -n "$$NODE_LIST" ] || { echo "error, failed to find any kind nodes, please setup kind cluster $(E2E_CLUSTER_NAME) first" ; exit 1 ; } ; \
 		echo "find cluster node: $${NODE_LIST}" ; \
