--- conflicted
+++ resolved
@@ -159,11 +159,7 @@
 				return nil, nil, err
 			}
 			if i == im.config.MaxConflictRetries {
-<<<<<<< HEAD
-				return nil, nil, fmt.Errorf("%w(<=%d) to allocate IP from IPPool %s", constant.ErrRetriesExhausted, im.config.MaxConflictRetries, poolName)
-=======
 				return nil, nil, fmt.Errorf("%w, failed for %d times, failed to allocate IP from ippool %s", constant.ErrRetriesExhausted, im.config.MaxConflictRetries, poolName)
->>>>>>> 6d997c17
 			}
 			time.Sleep(time.Duration(rand.Intn(1<<(i+1))) * im.config.ConflictRetryUnitTime)
 			continue
