# spiderpool

## Introduction

The Spiderpool is an IP Address Management (IPAM) CNI plugin that assigns IP addresses for kubernetes clusters.

Any Container Network Interface (CNI) plugin supporting third-party IPAM plugins can use the Spiderpool.

## Why Spiderpool

Most overlay CNIs, like
[Cilium](https://github.com/cilium/cilium)
and [Calico](https://github.com/projectcalico/calico),
have a good implementation of IPAM, so the Spiderpool is not intentionally designed for these cases, but maybe integrated with them.

The Spiderpool is intentionally designed to use with underlay network, where administrators can accurately manage each IP.

Currently, in the community, the IPAM plugins such as [whereabout](https://github.com/k8snetworkplumbingwg/whereabouts), [kube-ipam](https://github.com/cloudnativer/kube-ipam),
[static](https://github.com/containernetworking/plugins/tree/main/plugins/ipam/static),
[dhcp](https://github.com/containernetworking/plugins/tree/main/plugins/ipam/dhcp), and [host-local](https://github.com/containernetworking/plugins/tree/main/plugins/ipam/host-local),
few of them could help solve complex underlay-network issues, so we decide to develop the Spiderpool.

BTW, there are also some CNI plugins that could work on the underlay mode, such as [kube-ovn](https://github.com/kubeovn/kube-ovn) and [coil](https://github.com/cybozu-go/coil).
But the Spiderpool provides lots of different features, you could see [Features](#features) for details.

## Features

The Spiderpool provides a large number of different features as follows.

* Based on CRD storage, all operation could be done with kubernetes API-server.

* Support for assigning IP addresses with three options: IPv4-only, IPv6-only, and dual-stack.

* Support for working on the clusters with three options: IPv4-only, IPv6-only, and dual-stack.

* Support for creating multiple ippools.
  Different namespaces and applications could monopolize or share an ippool.

* An application could specify multiple backup ippool resources, in case that IP addresses in an ippool are out of use. Therefore, you neither need to scale up the IP resources in a fixed ippool, nor need to modify the application yaml to change a ippool.

* Support to bind range of IP address only to an applications. No need to hard code an IP list in deployment yaml, which is not easy to modify. With Spiderpool, you only need to set the selector field of ippool and scale up or down the IP resource of an ippool dynamically.

* Support Statefulset pod who will be always assigned same IP addresses.

* Different pods in a single controller could get IP addresses from
  different subnets for an application deployed in different subnets or zones.

* Administrator could safely edit ippool resources, the Spiderpool will help validate the modification and prevent from data race.

* Collect resources in real time, especially for solving IP leakage or slow collection, which may make new pod fail to assign IP addresses.

* Support ranges of CNI plugin who supports third-party IPAM plugins. Especially, the Spiderpool could help much for CNI like [spiderflat](https://github.com/spidernet-io/spiderflat),
  [macvlan CNI](https://github.com/containernetworking/plugins/tree/main/plugins/main/macvlan),
  [vlan CNI](https://github.com/containernetworking/plugins/tree/main/plugins/main/vlan),
  [ipvlan CNI](https://github.com/containernetworking/plugins/tree/main/plugins/main/ipvlan),
  [sriov CNI](https://github.com/k8snetworkplumbingwg/sriov-cni),
  [ovs CNI](https://github.com/k8snetworkplumbingwg/ovs-cni).

* Especially support for [Multus CNI](https://github.com/k8snetworkplumbingwg/multus-cni) case to assign IP for multiple interfaces.

* Have a good performance for assigning and collecting IP.

* Support to reserve IP who will not be assigned to any pod.

* Included metrics for looking into IP usage and issues.

* By CidrManager, it could automatically create new ippool for application who needs fixed IP address, and retrieve the ippool when application is deleted. That could reduce the administrator workload.

* Support for both AMD64 and ARM64.

## Install

```shell
helm repo add spiderpool https://spidernet-io.github.io/spiderpool

IPV4_SUBNET_YOU_EXPECT="172.18.40.0/24"
IPV4_IPRANGES_YOU_EXPECT="172.18.40.40-172.20.40.200"

helm install spiderpool spiderpool/spiderpool --wait --namespace kube-system \
  --set spiderpoolController.tls.method=auto \
  --set ipam.enableIPv4=true --set ipam.enableIPv6=false \
  --set clusterDefaultPool.installIPv4IPPool=true  \
  --set clusterDefaultPool.ipv4Subnet=${IPV4_SUBNET_YOU_EXPECT} \
  --set clusterDefaultPool.ipv4IPRanges={${IPV4_IPRANGES_YOU_EXPECT}}
```

> NOTICE:
>
> (1) if default ippool is installed by helm, please add '--wait' parament in the helm command. Because, the spiderpool will install
> webhook for checking spiderippool CRs, if the spiderpool controller pod is not running, the default ippool will fail to apply and the helm install command fails
> Or else, you could create default ippool after helm installation.
>
> (2) spiderpool-controller pod is running as hostnetwork mode, and it needs take host port,
> it is set with podAntiAffinity to make sure that a node will only run a spiderpool-controller pod.
> so, if you set the replicas number of spiderpool-controller to be bigger than 2, make sure there is enough nodes

## Parameters

### Global parameters

| Name                            | Description                                         | Value                                |
| ------------------------------- | --------------------------------------------------- | ------------------------------------ |
| `global.imageRegistryOverride`  | Global Docker image registry                        | `""`                                 |
| `global.nameOverride`           | instance name                                       | `""`                                 |
| `global.clusterDnsDomain`       | cluster dns domain                                  | `cluster.local`                      |
| `global.commonAnnotations`      | Annotations to add to all deployed objects          | `{}`                                 |
| `global.commonLabels`           | Labels to add to all deployed objects               | `{}`                                 |
| `global.ipamBinHostPath`        | the host path of the IPAM plugin directory.         | `/opt/cni/bin`                       |
| `global.ipamUNIXSocketHostPath` | the host path of unix domain socket for ipam plugin | `/var/run/spidernet/spiderpool.sock` |
| `global.configName`             | the configmap name                                  | `spiderpool-conf`                    |


### ipam parameters

<<<<<<< HEAD
| Name                                   | Description                                                                                      | Value   |
| -------------------------------------- | ------------------------------------------------------------------------------------------------ | ------- |
| `ipam.enableIPv4`                      | enable ipv4                                                                                      | `true`  |
| `ipam.enableIPv6`                      | enable ipv6                                                                                      | `false` |
| `ipam.enableStatefulSet`               | the network mode                                                                                 | `true`  |
| `ipam.enableSpiderSubnet`              | SpiderSubnet feature gate.                                                                       | `false` |
| `ipam.gc.enabled`                      | enable retrieve IP in spiderippool CR                                                            | `true`  |
| `ipam.gc.gcAll.intervalInSecond`       | the gc all interval duration                                                                     | `600`   |
| `ipam.gc.GcDeletingTimeOutPod.enabled` | enable retrieve IP for the pod who times out of deleting graceful period                         | `true`  |
| `ipam.gc.GcDeletingTimeOutPod.delay`   | the gc delay seconds after the pod times out of deleting graceful period                         | `0`     |
| `ipam.grafanaDashboard.install`        | install grafanaDashboard for spiderpool. This requires the grafana operator CRDs to be available | `false` |
| `ipam.grafanaDashboard.namespace`      | the grafanaDashboard namespace. Default to the namespace of helm instance                        | `""`    |
| `ipam.grafanaDashboard.annotations`    | the additional annotations of spiderpool grafanaDashboard                                        | `{}`    |
| `ipam.grafanaDashboard.labels`         | the additional label of spiderpool grafanaDashboard                                              | `{}`    |
=======
| Name                                   | Description                                                                                      | Value    |
| -------------------------------------- | ------------------------------------------------------------------------------------------------ | -------- |
| `ipam.enableIPv4`                      | enable ipv4                                                                                      | `true`   |
| `ipam.enableIPv6`                      | enable ipv6                                                                                      | `false`  |
| `ipam.networkMode`                     | the network mode                                                                                 | `legacy` |
| `ipam.enableStatefulSet`               | the network mode                                                                                 | `true`   |
| `ipam.enableSpiderSubnet`              | SpiderSubnet feature gate.                                                                       | `false`  |
| `ipam.subnetDefaultFlexibleIPNumber`   | the default flexible IP number of SpiderSubnet feature auto-created IPPools                      | `1`      |
| `ipam.gc.enabled`                      | enable retrieve IP in spiderippool CR                                                            | `true`   |
| `ipam.gc.gcAll.intervalInSecond`       | the gc all interval duration                                                                     | `600`    |
| `ipam.gc.GcDeletingTimeOutPod.enabled` | enable retrieve IP for the pod who times out of deleting graceful period                         | `true`   |
| `ipam.gc.GcDeletingTimeOutPod.delay`   | the gc delay seconds after the pod times out of deleting graceful period                         | `0`      |
| `ipam.grafanaDashboard.install`        | install grafanaDashboard for spiderpool. This requires the grafana operator CRDs to be available | `false`  |
| `ipam.grafanaDashboard.namespace`      | the grafanaDashboard namespace. Default to the namespace of helm instance                        | `""`     |
| `ipam.grafanaDashboard.annotations`    | the additional annotations of spiderpool grafanaDashboard                                        | `{}`     |
| `ipam.grafanaDashboard.labels`         | the additional label of spiderpool grafanaDashboard                                              | `{}`     |
>>>>>>> 5baf2be6


### coordinator parameters

| Name                           | Description                                                               | Value                 |
| ------------------------------ | ------------------------------------------------------------------------- | --------------------- |
| `coordinator.enabled`          | enable SpiderCoordinator                                                  | `true`                |
| `coordinator.name`             | the name of the default SpiderCoordinator CR                              | `default-coordinator` |
| `coordinator.tuneMode`         | optional network mode, ["underlay", "overlay", "disabled"]                | `underlay`            |
| `coordinator.podCIDRType`      | Pod CIDR type that should be collected, [ "cluster", "calico", "cilium" ] | `cluster`             |
| `coordinator.detectGateway`    | detect the reachability of the gateway                                    | `true`                |
| `coordinator.detectIPConflict` | detect IP address conflicts                                               | `true`                |
| `coordinator.tunePodRoutes`    | tune Pod routes                                                           | `true`                |


### multus parameters

| Name                                          | Description                                                                | Value                             |
| --------------------------------------------- | -------------------------------------------------------------------------- | --------------------------------- |
| `multus.name`                                 | the name of spiderpool multus                                              | `spiderpool-multus`               |
| `multus.enableMultusConfig`                   | enable SpiderMultusConfig                                                  | `true`                            |
| `multus.multusCNI.install`                    | enable install multus-CNI                                                  | `true`                            |
| `multus.multusCNI.image.registry`             | the multus-CNI image registry                                              | `ghcr.io`                         |
| `multus.multusCNI.image.repository`           | the multus-CNI image repository                                            | `k8snetworkplumbingwg/multus-cni` |
| `multus.multusCNI.image.pullPolicy`           | the multus-CNI image pullPolicy                                            | `IfNotPresent`                    |
| `multus.multusCNI.image.digest`               | the multus-CNI image digest                                                | `""`                              |
| `multus.multusCNI.image.tag`                  | the multus-CNI image tag                                                   | `v3.9.3`                          |
| `multus.multusCNI.image.imagePullSecrets`     | the multus-CNI image imagePullSecrets                                      | `[]`                              |
| `multus.multusCNI.defaultCNIName`             | the multus-CNI default CNI name                                            | `""`                              |
| `multus.multusCNI.resources.limits.cpu`       | the cpu limit of multus-CNI daemonset pod                                  | `100m`                            |
| `multus.multusCNI.resources.limits.memory`    | the memory limit of multus-CNI daemonset pod                               | `50Mi`                            |
| `multus.multusCNI.resources.requests.cpu`     | the cpu requests of multus-CNI daemonset pod                               | `100m`                            |
| `multus.multusCNI.resources.requests.memory`  | the memory requests of multus-CNI daemonset pod                            | `50Mi`                            |
| `multus.multusCNI.podAnnotations`             | the additional annotations of multus-CNI daemonset pod                     | `{}`                              |
| `multus.multusCNI.podLabels`                  | the additional label of multus-CNI daemonset pod                           | `{}`                              |
| `multus.multusCNI.configmapName`              | the configmap name                                                         | `multus-cni-config`               |
| `multus.multusCNI.securityContext.privileged` | the securityContext privileged of multus-CNI daemonset pod                 | `true`                            |
| `multus.multusCNI.extraArgs`                  | the additional arguments of multus-CNI daemonset pod container             | `[]`                              |
| `multus.multusCNI.extraEnv`                   | the additional environment variables of multus-CNI daemonset pod container | `[]`                              |
| `multus.multusCNI.extraVolumes`               | the additional volumes of multus-CNI daemonset pod container               | `[]`                              |
| `multus.multusCNI.extraVolumeMounts`          | the additional hostPath mounts of multus-CNI daemonset pod container       | `[]`                              |
| `multus.multusCNI.log.logLevel`               | the multus-CNI daemonset pod log level                                     | `debug`                           |
| `multus.multusCNI.log.logFile`                | the multus-CNI daemonset pod log file                                      | `/var/log/multus.log`             |


### clusterDefaultPool parameters

| Name                                   | Description                                                                  | Value               |
| -------------------------------------- | ---------------------------------------------------------------------------- | ------------------- |
| `clusterDefaultPool.installIPv4IPPool` | install ipv4 spiderpool instance. It is required to set ipam.enableIPv4=true | `false`             |
| `clusterDefaultPool.installIPv6IPPool` | install ipv6 spiderpool instance. It is required to set ipam.enableIPv6=true | `false`             |
| `clusterDefaultPool.ipv4IPPoolName`    | the name of ipv4 spiderpool instance                                         | `default-v4-ippool` |
| `clusterDefaultPool.ipv6IPPoolName`    | the name of ipv6 spiderpool instance                                         | `default-v6-ippool` |
| `clusterDefaultPool.ipv4SubnetName`    | the name of ipv4 spidersubnet instance                                       | `default-v4-subnet` |
| `clusterDefaultPool.ipv6SubnetName`    | the name of ipv6 spidersubnet instance                                       | `default-v6-subnet` |
| `clusterDefaultPool.ipv4Subnet`        | the subnet of ipv4 spiderpool instance                                       | `""`                |
| `clusterDefaultPool.ipv6Subnet`        | the subnet of ipv6 spiderpool instance                                       | `""`                |
| `clusterDefaultPool.ipv4IPRanges`      | the available IP of ipv4 spiderpool instance                                 | `[]`                |
| `clusterDefaultPool.ipv6IPRanges`      | the available IP of ipv6 spiderpool instance                                 | `[]`                |
| `clusterDefaultPool.ipv4Gateway`       | the gateway of ipv4 subnet                                                   | `""`                |
| `clusterDefaultPool.ipv6Gateway`       | the gateway of ipv6 subnet                                                   | `""`                |


### spiderpoolAgent parameters

| Name                                                                                 | Description                                                                                      | Value                                      |
| ------------------------------------------------------------------------------------ | ------------------------------------------------------------------------------------------------ | ------------------------------------------ |
| `spiderpoolAgent.name`                                                               | the spiderpoolAgent name                                                                         | `spiderpool-agent`                         |
| `spiderpoolAgent.binName`                                                            | the binName name of spiderpoolAgent                                                              | `/usr/bin/spiderpool-agent`                |
| `spiderpoolAgent.image.registry`                                                     | the image registry of spiderpoolAgent                                                            | `ghcr.io`                                  |
| `spiderpoolAgent.image.repository`                                                   | the image repository of spiderpoolAgent                                                          | `spidernet-io/spiderpool/spiderpool-agent` |
| `spiderpoolAgent.image.pullPolicy`                                                   | the image pullPolicy of spiderpoolAgent                                                          | `IfNotPresent`                             |
| `spiderpoolAgent.image.digest`                                                       | the image digest of spiderpoolAgent, which takes preference over tag                             | `""`                                       |
| `spiderpoolAgent.image.tag`                                                          | the image tag of spiderpoolAgent, overrides the image tag whose default is the chart appVersion. | `""`                                       |
| `spiderpoolAgent.image.imagePullSecrets`                                             | the image imagePullSecrets of spiderpoolAgent                                                    | `[]`                                       |
| `spiderpoolAgent.serviceAccount.create`                                              | create the service account for the spiderpoolAgent                                               | `true`                                     |
| `spiderpoolAgent.serviceAccount.annotations`                                         | the annotations of spiderpoolAgent service account                                               | `{}`                                       |
| `spiderpoolAgent.service.annotations`                                                | the annotations for spiderpoolAgent service                                                      | `{}`                                       |
| `spiderpoolAgent.service.type`                                                       | the type for spiderpoolAgent service                                                             | `ClusterIP`                                |
| `spiderpoolAgent.priorityClassName`                                                  | the priority Class Name for spiderpoolAgent                                                      | `system-node-critical`                     |
| `spiderpoolAgent.affinity`                                                           | the affinity of spiderpoolAgent                                                                  | `{}`                                       |
| `spiderpoolAgent.extraArgs`                                                          | the additional arguments of spiderpoolAgent container                                            | `[]`                                       |
| `spiderpoolAgent.extraEnv`                                                           | the additional environment variables of spiderpoolAgent container                                | `[]`                                       |
| `spiderpoolAgent.extraVolumes`                                                       | the additional volumes of spiderpoolAgent container                                              | `[]`                                       |
| `spiderpoolAgent.extraVolumeMounts`                                                  | the additional hostPath mounts of spiderpoolAgent container                                      | `[]`                                       |
| `spiderpoolAgent.podAnnotations`                                                     | the additional annotations of spiderpoolAgent pod                                                | `{}`                                       |
| `spiderpoolAgent.podLabels`                                                          | the additional label of spiderpoolAgent pod                                                      | `{}`                                       |
| `spiderpoolAgent.resources.limits.cpu`                                               | the cpu limit of spiderpoolAgent pod                                                             | `1000m`                                    |
| `spiderpoolAgent.resources.limits.memory`                                            | the memory limit of spiderpoolAgent pod                                                          | `1024Mi`                                   |
| `spiderpoolAgent.resources.requests.cpu`                                             | the cpu requests of spiderpoolAgent pod                                                          | `100m`                                     |
| `spiderpoolAgent.resources.requests.memory`                                          | the memory requests of spiderpoolAgent pod                                                       | `128Mi`                                    |
| `spiderpoolAgent.securityContext`                                                    | the security Context of spiderpoolAgent pod                                                      | `{}`                                       |
| `spiderpoolAgent.httpPort`                                                           | the http Port for spiderpoolAgent, for health checking                                           | `5710`                                     |
| `spiderpoolAgent.healthChecking.startupProbe.failureThreshold`                       | the failure threshold of startup probe for spiderpoolAgent health checking                       | `60`                                       |
| `spiderpoolAgent.healthChecking.startupProbe.periodSeconds`                          | the period seconds of startup probe for spiderpoolAgent health checking                          | `2`                                        |
| `spiderpoolAgent.healthChecking.livenessProbe.failureThreshold`                      | the failure threshold of startup probe for spiderpoolAgent health checking                       | `6`                                        |
| `spiderpoolAgent.healthChecking.livenessProbe.periodSeconds`                         | the period seconds of startup probe for spiderpoolAgent health checking                          | `10`                                       |
| `spiderpoolAgent.healthChecking.readinessProbe.failureThreshold`                     | the failure threshold of startup probe for spiderpoolAgent health checking                       | `3`                                        |
| `spiderpoolAgent.healthChecking.readinessProbe.periodSeconds`                        | the period seconds of startup probe for spiderpoolAgent health checking                          | `10`                                       |
| `spiderpoolAgent.prometheus.enabled`                                                 | enable spiderpool agent to collect metrics                                                       | `false`                                    |
| `spiderpoolAgent.prometheus.enabledDebugMetric`                                      | enable spiderpool agent to collect debug level metrics                                           | `false`                                    |
| `spiderpoolAgent.prometheus.port`                                                    | the metrics port of spiderpool agent                                                             | `5711`                                     |
| `spiderpoolAgent.prometheus.serviceMonitor.install`                                  | install serviceMonitor for spiderpool agent. This requires the prometheus CRDs to be available   | `false`                                    |
| `spiderpoolAgent.prometheus.serviceMonitor.namespace`                                | the serviceMonitor namespace. Default to the namespace of helm instance                          | `""`                                       |
| `spiderpoolAgent.prometheus.serviceMonitor.annotations`                              | the additional annotations of spiderpoolAgent serviceMonitor                                     | `{}`                                       |
| `spiderpoolAgent.prometheus.serviceMonitor.labels`                                   | the additional label of spiderpoolAgent serviceMonitor                                           | `{}`                                       |
| `spiderpoolAgent.prometheus.serviceMonitor.interval`                                 | represents the interval of spiderpoolAgent serviceMonitor's scraping action                      | `10s`                                      |
| `spiderpoolAgent.prometheus.prometheusRule.install`                                  | install prometheusRule for spiderpool agent. This requires the prometheus CRDs to be available   | `false`                                    |
| `spiderpoolAgent.prometheus.prometheusRule.namespace`                                | the prometheusRule namespace. Default to the namespace of helm instance                          | `""`                                       |
| `spiderpoolAgent.prometheus.prometheusRule.annotations`                              | the additional annotations of spiderpoolAgent prometheusRule                                     | `{}`                                       |
| `spiderpoolAgent.prometheus.prometheusRule.labels`                                   | the additional label of spiderpoolAgent prometheusRule                                           | `{}`                                       |
| `spiderpoolAgent.prometheus.prometheusRule.enableWarningIPAMAllocationFailure`       | the additional rule of spiderpoolAgent prometheusRule                                            | `true`                                     |
| `spiderpoolAgent.prometheus.prometheusRule.enableWarningIPAMAllocationOverTime`      | the additional rule of spiderpoolAgent prometheusRule                                            | `true`                                     |
| `spiderpoolAgent.prometheus.prometheusRule.enableWarningIPAMHighAllocationDurations` | the additional rule of spiderpoolAgent prometheusRule                                            | `true`                                     |
| `spiderpoolAgent.prometheus.prometheusRule.enableWarningIPAMReleaseFailure`          | the additional rule of spiderpoolAgent prometheusRule                                            | `true`                                     |
| `spiderpoolAgent.prometheus.prometheusRule.enableWarningIPAMReleaseOverTime`         | the additional rule of spiderpoolAgent prometheusRule                                            | `true`                                     |
| `spiderpoolAgent.debug.logLevel`                                                     | the log level of spiderpool agent [debug, info, warn, error, fatal, panic]                       | `info`                                     |
| `spiderpoolAgent.debug.gopsPort`                                                     | the gops port of spiderpool agent                                                                | `5712`                                     |


### spiderpoolController parameters

| Name                                                                            | Description                                                                                                                       | Value                                           |
| ------------------------------------------------------------------------------- | --------------------------------------------------------------------------------------------------------------------------------- | ----------------------------------------------- |
| `spiderpoolController.name`                                                     | the spiderpoolController name                                                                                                     | `spiderpool-controller`                         |
| `spiderpoolController.replicas`                                                 | the replicas number of spiderpoolController pod                                                                                   | `1`                                             |
| `spiderpoolController.binName`                                                  | the binName name of spiderpoolController                                                                                          | `/usr/bin/spiderpool-controller`                |
| `spiderpoolController.hostnetwork`                                              | enable hostnetwork mode of spiderpoolController pod. Notice, if no CNI available before spiderpool installation, must enable this | `true`                                          |
| `spiderpoolController.image.registry`                                           | the image registry of spiderpoolController                                                                                        | `ghcr.io`                                       |
| `spiderpoolController.image.repository`                                         | the image repository of spiderpoolController                                                                                      | `spidernet-io/spiderpool/spiderpool-controller` |
| `spiderpoolController.image.pullPolicy`                                         | the image pullPolicy of spiderpoolController                                                                                      | `IfNotPresent`                                  |
| `spiderpoolController.image.digest`                                             | the image digest of spiderpoolController, which takes preference over tag                                                         | `""`                                            |
| `spiderpoolController.image.tag`                                                | the image tag of spiderpoolController, overrides the image tag whose default is the chart appVersion.                             | `""`                                            |
| `spiderpoolController.image.imagePullSecrets`                                   | the image imagePullSecrets of spiderpoolController                                                                                | `[]`                                            |
| `spiderpoolController.serviceAccount.create`                                    | create the service account for the spiderpoolController                                                                           | `true`                                          |
| `spiderpoolController.serviceAccount.annotations`                               | the annotations of spiderpoolController service account                                                                           | `{}`                                            |
| `spiderpoolController.service.annotations`                                      | the annotations for spiderpoolController service                                                                                  | `{}`                                            |
| `spiderpoolController.service.type`                                             | the type for spiderpoolController service                                                                                         | `ClusterIP`                                     |
| `spiderpoolController.priorityClassName`                                        | the priority Class Name for spiderpoolController                                                                                  | `system-node-critical`                          |
| `spiderpoolController.affinity`                                                 | the affinity of spiderpoolController                                                                                              | `{}`                                            |
| `spiderpoolController.extraArgs`                                                | the additional arguments of spiderpoolController container                                                                        | `[]`                                            |
| `spiderpoolController.extraEnv`                                                 | the additional environment variables of spiderpoolController container                                                            | `[]`                                            |
| `spiderpoolController.extraVolumes`                                             | the additional volumes of spiderpoolController container                                                                          | `[]`                                            |
| `spiderpoolController.extraVolumeMounts`                                        | the additional hostPath mounts of spiderpoolController container                                                                  | `[]`                                            |
| `spiderpoolController.podAnnotations`                                           | the additional annotations of spiderpoolController pod                                                                            | `{}`                                            |
| `spiderpoolController.podLabels`                                                | the additional label of spiderpoolController pod                                                                                  | `{}`                                            |
| `spiderpoolController.securityContext`                                          | the security Context of spiderpoolController pod                                                                                  | `{}`                                            |
| `spiderpoolController.resources.limits.cpu`                                     | the cpu limit of spiderpoolController pod                                                                                         | `500m`                                          |
| `spiderpoolController.resources.limits.memory`                                  | the memory limit of spiderpoolController pod                                                                                      | `1024Mi`                                        |
| `spiderpoolController.resources.requests.cpu`                                   | the cpu requests of spiderpoolController pod                                                                                      | `100m`                                          |
| `spiderpoolController.resources.requests.memory`                                | the memory requests of spiderpoolController pod                                                                                   | `128Mi`                                         |
| `spiderpoolController.podDisruptionBudget.enabled`                              | enable podDisruptionBudget for spiderpoolController pod                                                                           | `false`                                         |
| `spiderpoolController.podDisruptionBudget.minAvailable`                         | minimum number/percentage of pods that should remain scheduled.                                                                   | `1`                                             |
| `spiderpoolController.httpPort`                                                 | the http Port for spiderpoolController, for health checking and http service                                                      | `5720`                                          |
| `spiderpoolController.healthChecking.startupProbe.failureThreshold`             | the failure threshold of startup probe for spiderpoolController health checking                                                   | `30`                                            |
| `spiderpoolController.healthChecking.startupProbe.periodSeconds`                | the period seconds of startup probe for spiderpoolController health checking                                                      | `2`                                             |
| `spiderpoolController.healthChecking.livenessProbe.failureThreshold`            | the failure threshold of startup probe for spiderpoolController health checking                                                   | `6`                                             |
| `spiderpoolController.healthChecking.livenessProbe.periodSeconds`               | the period seconds of startup probe for spiderpoolController health checking                                                      | `10`                                            |
| `spiderpoolController.healthChecking.readinessProbe.failureThreshold`           | the failure threshold of startup probe for spiderpoolController health checking                                                   | `3`                                             |
| `spiderpoolController.healthChecking.readinessProbe.periodSeconds`              | the period seconds of startup probe for spiderpoolController health checking                                                      | `10`                                            |
| `spiderpoolController.webhookPort`                                              | the http port for spiderpoolController webhook                                                                                    | `5722`                                          |
| `spiderpoolController.prometheus.enabled`                                       | enable spiderpool Controller to collect metrics                                                                                   | `false`                                         |
| `spiderpoolController.prometheus.enabledDebugMetric`                            | enable spiderpool Controller to collect debug level metrics                                                                       | `false`                                         |
| `spiderpoolController.prometheus.port`                                          | the metrics port of spiderpool Controller                                                                                         | `5721`                                          |
| `spiderpoolController.prometheus.serviceMonitor.install`                        | install serviceMonitor for spiderpool agent. This requires the prometheus CRDs to be available                                    | `false`                                         |
| `spiderpoolController.prometheus.serviceMonitor.namespace`                      | the serviceMonitor namespace. Default to the namespace of helm instance                                                           | `""`                                            |
| `spiderpoolController.prometheus.serviceMonitor.annotations`                    | the additional annotations of spiderpoolController serviceMonitor                                                                 | `{}`                                            |
| `spiderpoolController.prometheus.serviceMonitor.labels`                         | the additional label of spiderpoolController serviceMonitor                                                                       | `{}`                                            |
| `spiderpoolController.prometheus.serviceMonitor.interval`                       | represents the interval of spiderpoolController serviceMonitor's scraping action                                                  | `10s`                                           |
| `spiderpoolController.prometheus.prometheusRule.install`                        | install prometheusRule for spiderpool agent. This requires the prometheus CRDs to be available                                    | `false`                                         |
| `spiderpoolController.prometheus.prometheusRule.namespace`                      | the prometheusRule namespace. Default to the namespace of helm instance                                                           | `""`                                            |
| `spiderpoolController.prometheus.prometheusRule.annotations`                    | the additional annotations of spiderpoolController prometheusRule                                                                 | `{}`                                            |
| `spiderpoolController.prometheus.prometheusRule.labels`                         | the additional label of spiderpoolController prometheusRule                                                                       | `{}`                                            |
| `spiderpoolController.prometheus.prometheusRule.enableWarningIPGCFailureCounts` | the additional rule of spiderpoolController prometheusRule                                                                        | `true`                                          |
| `spiderpoolController.debug.logLevel`                                           | the log level of spiderpool Controller [debug, info, warn, error, fatal, panic]                                                   | `info`                                          |
| `spiderpoolController.debug.gopsPort`                                           | the gops port of spiderpool Controller                                                                                            | `5724`                                          |
| `spiderpoolController.tls.method`                                               | the method for generating TLS certificates. [ provided , certmanager , auto]                                                      | `auto`                                          |
| `spiderpoolController.tls.secretName`                                           | the secret name for storing TLS certificates                                                                                      | `spiderpool-controller-server-certs`            |
| `spiderpoolController.tls.certmanager.certValidityDuration`                     | generated certificates validity duration in days for 'certmanager' method                                                         | `365`                                           |
| `spiderpoolController.tls.certmanager.issuerName`                               | issuer name of cert manager 'certmanager'. If not specified, a CA issuer will be created.                                         | `""`                                            |
| `spiderpoolController.tls.certmanager.extraDnsNames`                            | extra DNS names added to certificate when it's auto generated                                                                     | `[]`                                            |
| `spiderpoolController.tls.certmanager.extraIPAddresses`                         | extra IP addresses added to certificate when it's auto generated                                                                  | `[]`                                            |
| `spiderpoolController.tls.provided.tlsCert`                                     | encoded tls certificate for provided method                                                                                       | `""`                                            |
| `spiderpoolController.tls.provided.tlsKey`                                      | encoded tls key for provided method                                                                                               | `""`                                            |
| `spiderpoolController.tls.provided.tlsCa`                                       | encoded tls CA for provided method                                                                                                | `""`                                            |
| `spiderpoolController.tls.auto.caExpiration`                                    | ca expiration for auto method                                                                                                     | `73000`                                         |
| `spiderpoolController.tls.auto.certExpiration`                                  | server cert expiration for auto method                                                                                            | `73000`                                         |
| `spiderpoolController.tls.auto.extraIpAddresses`                                | extra IP addresses of server certificate for auto method                                                                          | `[]`                                            |
| `spiderpoolController.tls.auto.extraDnsNames`                                   | extra DNS names of server cert for auto method                                                                                    | `[]`                                            |


### spiderpoolInit parameters

| Name                                        | Description                                                                                                                 | Value                                           |
| ------------------------------------------- | --------------------------------------------------------------------------------------------------------------------------- | ----------------------------------------------- |
| `spiderpoolInit.name`                       | the init job for installing default spiderippool                                                                            | `spiderpool-init`                               |
| `spiderpoolInit.binName`                    | the binName name of spiderpoolInit                                                                                          | `/usr/bin/spiderpool-init`                      |
| `spiderpoolInit.hostnetwork`                | enable hostnetwork mode of spiderpoolInit pod. Notice, if no CNI available before spiderpool installation, must enable this | `true`                                          |
| `spiderpoolInit.image.registry`             | the image registry of spiderpoolInit                                                                                        | `ghcr.io`                                       |
| `spiderpoolInit.image.repository`           | the image repository of spiderpoolInit                                                                                      | `spidernet-io/spiderpool/spiderpool-controller` |
| `spiderpoolInit.image.pullPolicy`           | the image pullPolicy of spiderpoolInit                                                                                      | `IfNotPresent`                                  |
| `spiderpoolInit.image.digest`               | the image digest of spiderpoolInit, which takes preference over tag                                                         | `""`                                            |
| `spiderpoolInit.image.tag`                  | the image tag of spiderpoolInit, overrides the image tag whose default is the chart appVersion.                             | `""`                                            |
| `spiderpoolInit.image.imagePullSecrets`     | the image imagePullSecrets of spiderpoolInit                                                                                | `[]`                                            |
| `spiderpoolInit.priorityClassName`          | the priority Class Name for spiderpoolInit                                                                                  | `system-node-critical`                          |
| `spiderpoolInit.affinity`                   | the affinity of spiderpoolInit                                                                                              | `{}`                                            |
| `spiderpoolInit.extraArgs`                  | the additional arguments of spiderpoolInit container                                                                        | `[]`                                            |
| `spiderpoolInit.resources.limits.cpu`       | the cpu limit of spiderpoolInit pod                                                                                         | `200m`                                          |
| `spiderpoolInit.resources.limits.memory`    | the memory limit of spiderpoolInit pod                                                                                      | `256Mi`                                         |
| `spiderpoolInit.resources.requests.cpu`     | the cpu requests of spiderpoolInit pod                                                                                      | `100m`                                          |
| `spiderpoolInit.resources.requests.memory`  | the memory requests of spiderpoolInit pod                                                                                   | `128Mi`                                         |
| `spiderpoolInit.extraEnv`                   | the additional environment variables of spiderpoolInit container                                                            | `[]`                                            |
| `spiderpoolInit.securityContext`            | the security Context of spiderpoolInit pod                                                                                  | `{}`                                            |
| `spiderpoolInit.podAnnotations`             | the additional annotations of spiderpoolInit pod                                                                            | `{}`                                            |
| `spiderpoolInit.podLabels`                  | the additional label of spiderpoolInit pod                                                                                  | `{}`                                            |
| `spiderpoolInit.serviceAccount.annotations` | the annotations of spiderpoolInit service account                                                                           | `{}`                                            |

<|MERGE_RESOLUTION|>--- conflicted
+++ resolved
@@ -112,27 +112,10 @@
 
 ### ipam parameters
 
-<<<<<<< HEAD
-| Name                                   | Description                                                                                      | Value   |
-| -------------------------------------- | ------------------------------------------------------------------------------------------------ | ------- |
-| `ipam.enableIPv4`                      | enable ipv4                                                                                      | `true`  |
-| `ipam.enableIPv6`                      | enable ipv6                                                                                      | `false` |
-| `ipam.enableStatefulSet`               | the network mode                                                                                 | `true`  |
-| `ipam.enableSpiderSubnet`              | SpiderSubnet feature gate.                                                                       | `false` |
-| `ipam.gc.enabled`                      | enable retrieve IP in spiderippool CR                                                            | `true`  |
-| `ipam.gc.gcAll.intervalInSecond`       | the gc all interval duration                                                                     | `600`   |
-| `ipam.gc.GcDeletingTimeOutPod.enabled` | enable retrieve IP for the pod who times out of deleting graceful period                         | `true`  |
-| `ipam.gc.GcDeletingTimeOutPod.delay`   | the gc delay seconds after the pod times out of deleting graceful period                         | `0`     |
-| `ipam.grafanaDashboard.install`        | install grafanaDashboard for spiderpool. This requires the grafana operator CRDs to be available | `false` |
-| `ipam.grafanaDashboard.namespace`      | the grafanaDashboard namespace. Default to the namespace of helm instance                        | `""`    |
-| `ipam.grafanaDashboard.annotations`    | the additional annotations of spiderpool grafanaDashboard                                        | `{}`    |
-| `ipam.grafanaDashboard.labels`         | the additional label of spiderpool grafanaDashboard                                              | `{}`    |
-=======
 | Name                                   | Description                                                                                      | Value    |
 | -------------------------------------- | ------------------------------------------------------------------------------------------------ | -------- |
 | `ipam.enableIPv4`                      | enable ipv4                                                                                      | `true`   |
 | `ipam.enableIPv6`                      | enable ipv6                                                                                      | `false`  |
-| `ipam.networkMode`                     | the network mode                                                                                 | `legacy` |
 | `ipam.enableStatefulSet`               | the network mode                                                                                 | `true`   |
 | `ipam.enableSpiderSubnet`              | SpiderSubnet feature gate.                                                                       | `false`  |
 | `ipam.subnetDefaultFlexibleIPNumber`   | the default flexible IP number of SpiderSubnet feature auto-created IPPools                      | `1`      |
@@ -144,7 +127,6 @@
 | `ipam.grafanaDashboard.namespace`      | the grafanaDashboard namespace. Default to the namespace of helm instance                        | `""`     |
 | `ipam.grafanaDashboard.annotations`    | the additional annotations of spiderpool grafanaDashboard                                        | `{}`     |
 | `ipam.grafanaDashboard.labels`         | the additional label of spiderpool grafanaDashboard                                              | `{}`     |
->>>>>>> 5baf2be6
 
 
 ### coordinator parameters
